--- conflicted
+++ resolved
@@ -96,13 +96,9 @@
   },
   {
    "cell_type": "code",
-<<<<<<< HEAD
+
    "execution_count": 63,
    "id": "eeeb9747-a43a-426b-ba07-000fd6c8ecad",
-=======
-   "execution_count": null,
-   "id": "2c881172-a2da-44b9-ae60-0e806895f65b",
->>>>>>> b6170657
    "metadata": {},
    "outputs": [],
    "source": [
@@ -119,7 +115,6 @@
   },
   {
    "cell_type": "code",
-<<<<<<< HEAD
    "execution_count": 56,
    "id": "5039988e-6cc8-439a-bef3-b9f497d2e995",
    "metadata": {},
@@ -147,19 +142,12 @@
      "output_type": "display_data"
     }
    ],
-=======
-   "execution_count": null,
-   "id": "7fbfae8b-994e-4b5d-aa97-6e070b624969",
-   "metadata": {},
-   "outputs": [],
->>>>>>> b6170657
    "source": [
     "plt.scatter(dummy_z, dummy_df)"
    ]
   },
   {
    "cell_type": "code",
-<<<<<<< HEAD
    "execution_count": 64,
    "id": "cc614ad4-02e3-460d-947b-7948ac9c88af",
    "metadata": {},
@@ -184,19 +172,12 @@
      "output_type": "execute_result"
     }
    ],
-=======
-   "execution_count": null,
-   "id": "3f888798-bc45-4293-a219-31cc3edecb61",
-   "metadata": {},
-   "outputs": [],
->>>>>>> b6170657
    "source": [
     "fcn.df2force(dummy_df, dummy_z, dummy_a, dummy_k, dummy_f0)"
    ]
   },
   {
    "cell_type": "code",
-<<<<<<< HEAD
    "execution_count": 66,
    "id": "b582f82a-c49c-488c-b2b5-987677b8c7a9",
    "metadata": {},
@@ -226,45 +207,12 @@
    ],
    "source": [
     "plt.scatter(dummy_z[:-1], fcn.df2force(dummy_df, dummy_z, dummy_a, dummy_k, dummy_f0))"
-=======
-   "execution_count": null,
-   "id": "c71e6880-b059-4a4c-ba12-226215b75945",
-   "metadata": {},
-   "outputs": [],
-   "source": [
-    "plt.scatter(z_real*10**9, df_dataframe['0.75'], s= 4, label = '0.75 V')\n",
-    "\n",
-    "plt.scatter(z_real*10**9, df_dataframe['6.0'], s= 4, label = '6.00 V')\n",
-    "\n",
-    "plt.scatter(z_real*10**9, df_dataframe['10.0'], s= 4, label = '10.00 V')\n",
-    "\n",
-    "plt.ylabel('frequency shift (Hz)')\n",
-    "plt.xlabel('tip height (nm)')\n",
-    "\n",
-    "plt.legend();"
-   ]
-  },
-  {
-   "cell_type": "code",
-   "execution_count": null,
-   "id": "7cab289c-c07f-4fe1-bf61-bc9b998fe2eb",
-   "metadata": {},
-   "outputs": [],
-   "source": [
-    "upper = lj.calculate_force(a,k,f_0, z_real, df_dataframe['0.75']+0.5)*10**9\n",
-    "lower = lj.calculate_force(a,k,f_0, z_real, df_dataframe['0.75']-0.5)*10**9"
->>>>>>> b6170657
-   ]
-  },
-  {
-   "cell_type": "code",
-<<<<<<< HEAD
+   ]
+  },
+  {
+   "cell_type": "code",
    "execution_count": 1,
    "id": "174156f2-4e34-4794-a32a-3f4568112546",
-=======
-   "execution_count": null,
-   "id": "6655bce1-8eb4-4f43-a133-d60219de6858",
->>>>>>> b6170657
    "metadata": {},
    "outputs": [],
    "source": [
@@ -273,7 +221,6 @@
   },
   {
    "cell_type": "code",
-<<<<<<< HEAD
    "execution_count": 4,
    "id": "6617399b-1591-48ff-99f3-420d0d72f4bc",
    "metadata": {},
@@ -296,12 +243,6 @@
      "output_type": "execute_result"
     }
    ],
-=======
-   "execution_count": null,
-   "id": "a18c74da-7739-4665-9392-79540c94e95c",
-   "metadata": {},
-   "outputs": [],
->>>>>>> b6170657
    "source": [
     "pm.Model()"
    ]
